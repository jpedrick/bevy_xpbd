--- conflicted
+++ resolved
@@ -34,11 +34,7 @@
     create_chain(&mut commands, sphere, blue, 160, 0.0, 0.06);
 
     // Pendulum
-<<<<<<< HEAD
     // create_chain(&mut commands, sphere, blue, 4, 1.0, 1.0);
-=======
-    // create_chain(&mut commands, sphere, blue, 4, 1.0, 1.0, 0.0);
->>>>>>> 097f3952
 
     commands
         .spawn(Camera3dBundle {
